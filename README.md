# Sifaka

**AI text improvement through research-backed critique with complete observability**

[![Python](https://img.shields.io/badge/python-3.10+-blue)](https://python.org)
[![License](https://img.shields.io/badge/license-MIT-green)](LICENSE)
<<<<<<< HEAD
[![Version](https://img.shields.io/badge/version-0.2.0-blue)](https://github.com/sifaka-ai/sifaka)
[![Coverage](https://img.shields.io/badge/coverage-85%25+-brightgreen)](https://github.com/sifaka-ai/sifaka)
=======
[![Version](https://img.shields.io/badge/version-0.1.6-blue)](https://github.com/sifaka-ai/sifaka)
[![CI/CD](https://github.com/sifaka-ai/sifaka/actions/workflows/ci.yml/badge.svg)](https://github.com/sifaka-ai/sifaka/actions/workflows/ci.yml)
[![Coverage](https://img.shields.io/badge/coverage-60%25+-yellowgreen)](https://github.com/sifaka-ai/sifaka/actions/workflows/ci.yml)
[![PyPI](https://img.shields.io/pypi/v/sifaka)](https://pypi.org/project/sifaka/)
[![Documentation](https://img.shields.io/badge/docs-Read%20the%20Docs-blue)](https://sifaka.readthedocs.io/)

>>>>>>> e4cf3c27

**Status**: Alpha software (v0.2.0). Functional but early-stage. Best suited for evaluation, experimentation, and development.

---

## Why Sifaka?

**The Problem:** AI-generated text often needs refinement. How do you know if AI output is good enough? How can you systematically improve it without manual review of every output?

**What Sifaka Provides:**
- **Research-Backed Improvement**: Implements peer-reviewed critique techniques (Reflexion, Constitutional AI, Self-Refine, etc.)
- **Complete Observability**: Full audit trail showing exactly how text improved
- **Iterative Refinement**: Automatic multi-round critique and improvement cycles
- **Provider-Agnostic**: Works with OpenAI, Anthropic, Google, Groq

**Use Case Example:**
Generate product descriptions for e-commerce. Sifaka:
1. Critiques initial draft for clarity, persuasiveness, SEO
2. Iteratively refines through multiple improvement cycles
3. Validates against your criteria (length, required keywords, tone)
4. Provides complete transparency into every improvement step

<<<<<<< HEAD
---

## Installation
=======
```bash
# Install from PyPI
pip install sifaka

# Or with uv
uv pip install sifaka
```

## Quick Start

### 1. Set up your API key

Sifaka requires an LLM API key. Set one of these environment variables:
>>>>>>> e4cf3c27

```bash
export OPENAI_API_KEY="your-api-key"     # For OpenAI (GPT-4, etc.)
# or
export ANTHROPIC_API_KEY="your-api-key"  # For Claude
# or
export GEMINI_API_KEY="your-api-key"     # For Google Gemini
# or
export GROQ_API_KEY="your-api-key"       # For Groq
# or (for local Ollama - no API key needed)
export OLLAMA_BASE_URL="http://localhost:11434/v1"  # Optional, defaults to localhost
```

Or create a `.env` file in your project:
```env
OPENAI_API_KEY=your-api-key
```

**Using Ollama (Local LLMs)**:
```python
from sifaka import improve_sync, Config
from sifaka.core.config import LLMConfig

# Use Ollama with specific model (must set critic_model too!)
config = Config(
    llm=LLMConfig(
        provider="ollama",
        model="mistral:latest",
        critic_model="mistral:latest"  # Important: set this to use Ollama for critiques
    )
)
result = improve_sync("Climate change is bad.", config=config)
```

<<<<<<< HEAD
## Setup

Configure your LLM provider API keys using environment variables or `.env` file:

```bash
# OpenAI (default provider)
export OPENAI_API_KEY=sk-...

# Or Anthropic
export ANTHROPIC_API_KEY=sk-ant-...

# Or Google
export GOOGLE_API_KEY=...

# Or Groq
export GROQ_API_KEY=...
```

---

## Quick Start
=======
### 2. Use Sifaka
>>>>>>> e4cf3c27

```python
from sifaka import improve
import asyncio

async def main():
    result = await improve("Write about renewable energy benefits")
    print(result.final_text)
    print(f"\nImprovement score: {result.improvement_score:.2f}")
    print(f"Iterations: {result.iteration}")

asyncio.run(main())
```

### Synchronous API

```python
from sifaka import improve_sync

<<<<<<< HEAD
result = improve_sync("Write about renewable energy benefits")
print(result.final_text)
```

---

## Core Features

### 1. Research-Backed Critics

Sifaka implements peer-reviewed critique techniques from academic research:

| Critic | Best For | Research Paper |
|--------|----------|----------------|
| **SELF_REFINE** | General improvement | [Self-Refine (2023)](https://arxiv.org/abs/2303.17651) |
| **REFLEXION** | Learning from mistakes | [Reflexion (2023)](https://arxiv.org/abs/2303.11366) |
| **CONSTITUTIONAL** | Safety & ethics | [Constitutional AI (2022)](https://arxiv.org/abs/2212.08073) |
| **SELF_CONSISTENCY** | Balanced perspectives | [Self-Consistency (2022)](https://arxiv.org/abs/2203.11171) |
| **SELF_RAG** | Fact-checking | [Self-RAG (2023)](https://arxiv.org/abs/2310.11511) |
| **META_REWARDING** | Self-evaluation | [Meta-Rewarding (2024)](https://arxiv.org/abs/2407.19594) |
| **N_CRITICS** | Multiple perspectives | [N-Critics (2023)](https://arxiv.org/abs/2310.18679) |
| **STYLE** | Tone & style | Custom implementation |

### 2. Complete Observability

```python
result = await improve("Your text")

# Access complete audit trail
for iteration in result.trace:
    print(f"Iteration {iteration.number}")
    print(f"  Critique: {iteration.critique}")
    print(f"  Improvement: {iteration.improvement}")
    print(f"  Time: {iteration.processing_time:.2f}s")
```

### 3. Provider-Agnostic Design

```python
# OpenAI
result = await improve(text, provider="openai", model="gpt-4o-mini")

# Anthropic
result = await improve(text, provider="anthropic", model="claude-3-5-sonnet")

# Google
result = await improve(text, provider="google", model="gemini-1.5-flash")

# Groq (fast inference)
result = await improve(text, provider="groq", model="llama3-8b-8192")
```

### 4. Validation & Quality Control

```python
from sifaka.validators import LengthValidator, ContentValidator

result = await improve(
    "Write a product description",
    validators=[
        LengthValidator(min_length=100, max_length=200),
        ContentValidator(required_terms=["features", "benefits"])
    ]
)
```

---

## Usage Examples

### Example 1: Basic Improvement

```python
from sifaka import improve

result = await improve("AI is important for business.")
print(result.final_text)
# Output: "Artificial intelligence transforms business operations by automating..."
```

### Example 2: Using Specific Critics

```python
from sifaka import improve
from sifaka.core.types import CriticType

# Single critic
result = await improve(
    "Explain quantum computing",
    critics=[CriticType.REFLEXION]
)

# Multiple critics
result = await improve(
    "Explain quantum computing",
    critics=[CriticType.REFLEXION, CriticType.SELF_REFINE]
)
```

### Example 3: Style Transformation

```python
from sifaka.critics.style import StyleCritic

result = await improve(
    "We offer comprehensive solutions for your needs.",
    critics=[StyleCritic(
        style_description="Casual and friendly",
        style_examples=["Hey there!", "No worries!"]
    )]
)
```

### Example 4: Fact-Checking with SELF_RAG

```python
result = await improve(
    "The Great Wall of China is visible from space.",
    critics=[CriticType.SELF_RAG]
)
# Critiques factual accuracy and suggests corrections
```

### Example 5: Safety & Ethics Check

```python
result = await improve(
    "Guide on pest control methods",
    critics=[CriticType.CONSTITUTIONAL]
)
# Evaluates against safety principles
```

### Example 6: Multiple Perspectives

```python
result = await improve(
    "Product launch announcement",
    critics=[CriticType.N_CRITICS]
)
# Gets feedback from technical expert, general audience, editor, skeptic perspectives
```

### Example 7: Iteration Control

```python
# More iterations for higher quality
result = await improve(
    "Draft email to client",
    max_iterations=5  # Default is 3
)

# Force improvements even if validation passes
result = await improve(
    "Good text that passes validation",
    force_improvements=True
)
```

### Example 8: Configuration

```python
from sifaka import Config

config = Config(
    model="gpt-4",
    temperature=0.7,
    max_iterations=5,
    timeout_seconds=120
)

result = await improve("Your text", config=config)
```

### Example 9: Storage Backends

```python
from sifaka.storage.file import FileStorage
from sifaka.storage.redis import RedisStorage

# File storage
result = await improve(
    "Your text",
    storage=FileStorage("./results")
)

# Redis storage
result = await improve(
    "Your text",
    storage=RedisStorage("redis://localhost:6379")
)
```

### Example 10: Error Handling

```python
from sifaka.core.exceptions import ValidationError, CriticError

try:
    result = await improve(text)
except ValidationError as e:
    print(f"Validation failed: {e}")
except CriticError as e:
    print(f"Critic error: {e}")
```

### Example 11: Batch Processing

```python
import asyncio

texts = ["Text 1", "Text 2", "Text 3"]
tasks = [improve(text) for text in texts]
results = await asyncio.gather(*tasks)
```

### Example 12: Custom Validators

```python
from sifaka.validators import BaseValidator

class CustomValidator(BaseValidator):
    async def validate(self, text: str) -> ValidationResult:
        # Your custom validation logic
        passed = "important_keyword" in text.lower()
        return ValidationResult(
            validator="custom",
            passed=passed,
            message="Must contain 'important_keyword'"
        )

result = await improve(text, validators=[CustomValidator()])
```

### Example 13: Combining Critics for Comprehensive Review

```python
# Technical accuracy + readability
result = await improve(
    "Technical documentation",
    critics=[CriticType.REFLEXION, CriticType.STYLE]
)

# Safety + factual accuracy
result = await improve(
    "Health advice article",
    critics=[CriticType.CONSTITUTIONAL, CriticType.SELF_RAG]
)

# Comprehensive review
result = await improve(
    "Important business document",
    critics=[
        CriticType.SELF_REFINE,
        CriticType.N_CRITICS,
        CriticType.META_REWARDING
    ]
)
```

---

## Configuration

### Environment Variables

```bash
# LLM Provider Keys
OPENAI_API_KEY=sk-...
ANTHROPIC_API_KEY=sk-ant-...
GOOGLE_API_KEY=...
GROQ_API_KEY=...

# Optional: Default settings
SIFAKA_DEFAULT_MODEL=gpt-4o-mini
SIFAKA_MAX_ITERATIONS=3
SIFAKA_TEMPERATURE=0.7
```

### Config Object

```python
from sifaka import Config

config = Config(
    # Model settings
    model="gpt-4",              # LLM model to use
    temperature=0.7,            # Creativity (0.0-2.0)
    max_tokens=1000,            # Max response length

    # Critic settings
    critic_temperature=0.3,     # Lower = more consistent
    critic_context_window=3,    # Previous critiques to consider

    # Behavior settings
    max_iterations=3,           # Max improvement cycles
    force_improvements=False,   # Improve even if valid
    timeout_seconds=300,        # Overall timeout
)
```

---

## Architecture Overview

```
┌─────────────────────────────────────────────┐
│           Sifaka Improvement Loop           │
└─────────────────────────────────────────────┘
                      │
                      ▼
        ┌──────────────────────────┐
        │   1. Generate/Modify     │
        │      (LLM Provider)      │
        └──────────────────────────┘
                      │
                      ▼
        ┌──────────────────────────┐
        │   2. Critique            │
        │   (Critics: Reflexion,   │
        │    Constitutional, etc)  │
        └──────────────────────────┘
                      │
                      ▼
        ┌──────────────────────────┐
        │   3. Validate            │
        │   (Validators: Length,   │
        │    Content, Custom)      │
        └──────────────────────────┘
                      │
                      ▼
        ┌──────────────────────────┐
        │   4. Improve             │
        │   (Apply Suggestions)    │
        └──────────────────────────┘
                      │
                      ▼
           [Repeat or Return Result]
```

### Key Components

- **Core Engine** (`core/engine/`): Orchestrates improvement loop
- **Critics** (`critics/core/`): Research-backed critique implementations
- **Validators** (`validators/`): Quality checks and requirements
- **Storage** (`storage/`): File and Redis storage backends
- **Config** (`core/config/`): Configuration management

---

## FAQ

### General Questions

**Q: Which LLM providers are supported?**

A: OpenAI (GPT-4, GPT-3.5), Anthropic (Claude), Google (Gemini), Groq. Any OpenAI-compatible API also works.
=======
# Simple one-liner
result = improve_sync("Climate change is bad.")
print(result.final_text)
```

📚 **[Full Documentation →](https://sifaka.readthedocs.io/)**
>>>>>>> e4cf3c27

**Q: Do I need API keys for all providers?**

A: No, only for the provider you want to use. Sifaka auto-detects available providers from environment variables.

**Q: Can I use multiple critics at once?**

<<<<<<< HEAD
A: Yes! Combine critics for comprehensive review: `critics=[CriticType.SELF_REFINE, CriticType.REFLEXION]`

**Q: How much does it cost?**

A: Costs depend on your LLM provider, model choice, text length, iterations, and critic count. Typical improvements cost $0.001-0.01 per text with efficient models (GPT-3.5-turbo, Gemini Flash).
=======
### Getting Started
- **[Installation](https://sifaka.readthedocs.io/en/latest/installation/)** - Installation options and setup
- **[Quickstart Guide](https://sifaka.readthedocs.io/en/latest/getting-started/quickstart/)** - Get up and running in 5 minutes
- **[Basic Usage](https://sifaka.readthedocs.io/en/latest/guide/basic-usage/)** - Common usage patterns
- **[API Reference](https://sifaka.readthedocs.io/en/latest/reference/api/)** - Complete API documentation

### User Guides
- **[Critics Guide](https://sifaka.readthedocs.io/en/latest/guide/critics/)** - Available critics and usage
- **[Validators Guide](https://sifaka.readthedocs.io/en/latest/guide/validators/)** - Input validation options
- **[Configuration](https://sifaka.readthedocs.io/en/latest/guide/configuration/)** - Configuration options
- **[Advanced Usage](https://sifaka.readthedocs.io/en/latest/guide/advanced-usage/)** - Advanced patterns

### Architecture & Development
- **[Architecture Overview](https://sifaka.readthedocs.io/en/latest/architecture/)** - System design
- **[Contributing](CONTRIBUTING.md)** - How to contribute
- **[Changelog](CHANGELOG.md)** - Version history
>>>>>>> e4cf3c27

### Critic Selection

**Q: Which critic should I use?**

- **General improvement**: `SELF_REFINE`
- **Academic/technical**: `REFLEXION` or `SELF_RAG`
- **Marketing/creative**: `STYLE`
- **Safety-critical**: `CONSTITUTIONAL`
- **Balanced perspectives**: `SELF_CONSISTENCY` or `N_CRITICS`

<<<<<<< HEAD
**Q: Can I create custom critics?**

A: Yes! Implement the `CriticPlugin` interface (see `examples/` for reference implementations).

### Performance

**Q: How can I improve performance?**

1. Use faster models: Gemini Flash or GPT-3.5-turbo
2. Reduce iterations: Set `max_iterations=1` or `2`
3. Batch processing: Process multiple texts concurrently
4. Connection pooling: Automatically enabled

**Q: Does Sifaka cache results?**

A: Not by default. Use `FileStorage` or `RedisStorage` to save results, or implement custom caching.

### Troubleshooting

**Q: Why am I getting timeout errors?**

A: Increase `timeout_seconds`, reduce `max_iterations`, or use faster models.

**Q: Why isn't my text improving?**

A: Try different temperature settings (0.7-0.9), different critics, larger models, or check input text quality.

**Q: How do I debug issues?**

A: Enable logging: `logging.basicConfig(level=logging.DEBUG)` or use Logfire integration.

### Production Use

**Q: Can I use Sifaka in production?**

A: Yes, but it's alpha software. Features: error handling, timeouts, connection pooling, storage backends, monitoring integration.

**Q: Does Sifaka work with async frameworks?**

A: Yes! Fully async, works with FastAPI, aiohttp, Django (async views), and any async Python framework.

**Q: Is there a synchronous API?**

A: Yes: `from sifaka import improve_sync`

---
=======
- **[Reflexion](https://arxiv.org/abs/2303.11366)** - Self-reflection for iterative improvement
- **[Constitutional AI](https://arxiv.org/abs/2212.08073)** - Principle-based evaluation
- **[Self-Refine](https://arxiv.org/abs/2303.17651)** - Iterative self-improvement
- **[N-Critics](https://arxiv.org/abs/2310.18679)** - Ensemble of diverse perspectives
- **[Self-RAG](https://arxiv.org/abs/2310.11511)** - Retrieval-augmented critique
- **[Meta-Rewarding](https://arxiv.org/abs/2407.19594)** - Two-stage meta-evaluation
- **[Self-Consistency](https://arxiv.org/abs/2203.11171)** - Multiple reasoning paths
- **[Self-Taught Evaluator](https://arxiv.org/abs/2408.02666)** - Contrasting outputs with reasoning traces
- **[Agent4Debate](https://arxiv.org/abs/2408.04472)** - Multi-agent competitive debate dynamics
- **Style** - Transform text to match specific writing styles and voices
- **Prompt** - Simple prompt-engineered critic for simple use cases
>>>>>>> e4cf3c27

## Development

For developers and contributors, see **[AGENTS.md](AGENTS.md)** for:
- Development setup and workflow
- Critical design patterns
- Code quality standards
- Testing guidelines
- Common development tasks

### Quick Commands

```bash
# Run tests
pytest tests/

# Type checking
mypy sifaka/

# Linting
ruff check .

# Formatting
black .

# Coverage
pytest --cov=sifaka
```

---

## Roadmap

### Phase 1: Core Functionality (v0.2.0) ✅
- PydanticAI 1.14+ integration
- Research-backed critics
- Provider-agnostic design
- Storage backends
- Comprehensive documentation consolidation

### Phase 2: Enhanced Critics (v0.3.0)
- More specialized critics
- Custom critic templates
- Critic performance optimization
- Enhanced validation framework

### Phase 3: Production Features (v0.4.0)
- Advanced caching strategies
- Distributed processing
- Cost optimization tools
- Performance monitoring

### Phase 4: v1.0 Release
- Production-grade stability
- Comprehensive documentation site
- Plugin ecosystem
- Enterprise features

---

## License

MIT License - see [LICENSE](LICENSE) file for details.

---

## Contributing

Contributions welcome! This is alpha software under active development.

1. Check [GitHub Issues](https://github.com/sifaka-ai/sifaka/issues) for open tasks
2. Read [AGENTS.md](AGENTS.md) for development guidelines
3. Submit PRs with tests and documentation

---

## Research Citations

If you use Sifaka in research, please cite the underlying papers:

```bibtex
@article{madaan2023self,
  title={Self-Refine: Iterative Refinement with Self-Feedback},
  author={Madaan, Aman and others},
  journal={arXiv preprint arXiv:2303.17651},
  year={2023}
}

@article{shinn2023reflexion,
  title={Reflexion: Language Agents with Verbal Reinforcement Learning},
  author={Shinn, Noah and others},
  journal={arXiv preprint arXiv:2303.11366},
  year={2023}
}

@article{bai2022constitutional,
  title={Constitutional AI: Harmlessness from AI Feedback},
  author={Bai, Yuntao and others},
  journal={arXiv preprint arXiv:2212.08073},
  year={2022}
}
```<|MERGE_RESOLUTION|>--- conflicted
+++ resolved
@@ -4,19 +4,10 @@
 
 [![Python](https://img.shields.io/badge/python-3.10+-blue)](https://python.org)
 [![License](https://img.shields.io/badge/license-MIT-green)](LICENSE)
-<<<<<<< HEAD
-[![Version](https://img.shields.io/badge/version-0.2.0-blue)](https://github.com/sifaka-ai/sifaka)
+[![Version](https://img.shields.io/badge/version-0.3.0-blue)](https://github.com/sifaka-ai/sifaka)
 [![Coverage](https://img.shields.io/badge/coverage-85%25+-brightgreen)](https://github.com/sifaka-ai/sifaka)
-=======
-[![Version](https://img.shields.io/badge/version-0.1.6-blue)](https://github.com/sifaka-ai/sifaka)
-[![CI/CD](https://github.com/sifaka-ai/sifaka/actions/workflows/ci.yml/badge.svg)](https://github.com/sifaka-ai/sifaka/actions/workflows/ci.yml)
-[![Coverage](https://img.shields.io/badge/coverage-60%25+-yellowgreen)](https://github.com/sifaka-ai/sifaka/actions/workflows/ci.yml)
-[![PyPI](https://img.shields.io/pypi/v/sifaka)](https://pypi.org/project/sifaka/)
-[![Documentation](https://img.shields.io/badge/docs-Read%20the%20Docs-blue)](https://sifaka.readthedocs.io/)
-
->>>>>>> e4cf3c27
-
-**Status**: Alpha software (v0.2.0). Functional but early-stage. Best suited for evaluation, experimentation, and development.
+
+**Status**: Alpha software (v0.3.0). Functional but early-stage. Best suited for evaluation, experimentation, and development.
 
 ---
 
@@ -37,60 +28,22 @@
 3. Validates against your criteria (length, required keywords, tone)
 4. Provides complete transparency into every improvement step
 
-<<<<<<< HEAD
 ---
 
 ## Installation
-=======
+
 ```bash
-# Install from PyPI
-pip install sifaka
-
-# Or with uv
-uv pip install sifaka
-```
-
-## Quick Start
-
-### 1. Set up your API key
-
-Sifaka requires an LLM API key. Set one of these environment variables:
->>>>>>> e4cf3c27
-
-```bash
-export OPENAI_API_KEY="your-api-key"     # For OpenAI (GPT-4, etc.)
-# or
-export ANTHROPIC_API_KEY="your-api-key"  # For Claude
-# or
-export GEMINI_API_KEY="your-api-key"     # For Google Gemini
-# or
-export GROQ_API_KEY="your-api-key"       # For Groq
-# or (for local Ollama - no API key needed)
-export OLLAMA_BASE_URL="http://localhost:11434/v1"  # Optional, defaults to localhost
-```
-
-Or create a `.env` file in your project:
-```env
-OPENAI_API_KEY=your-api-key
-```
-
-**Using Ollama (Local LLMs)**:
-```python
-from sifaka import improve_sync, Config
-from sifaka.core.config import LLMConfig
-
-# Use Ollama with specific model (must set critic_model too!)
-config = Config(
-    llm=LLMConfig(
-        provider="ollama",
-        model="mistral:latest",
-        critic_model="mistral:latest"  # Important: set this to use Ollama for critiques
-    )
-)
-result = improve_sync("Climate change is bad.", config=config)
-```
-
-<<<<<<< HEAD
+# Clone the repository
+git clone https://github.com/sifaka-ai/sifaka
+cd sifaka
+
+# Install with uv (recommended)
+uv pip install -e .
+
+# Or with standard pip
+pip install -e .
+```
+
 ## Setup
 
 Configure your LLM provider API keys using environment variables or `.env` file:
@@ -112,9 +65,6 @@
 ---
 
 ## Quick Start
-=======
-### 2. Use Sifaka
->>>>>>> e4cf3c27
 
 ```python
 from sifaka import improve
@@ -134,7 +84,6 @@
 ```python
 from sifaka import improve_sync
 
-<<<<<<< HEAD
 result = improve_sync("Write about renewable energy benefits")
 print(result.final_text)
 ```
@@ -492,14 +441,6 @@
 **Q: Which LLM providers are supported?**
 
 A: OpenAI (GPT-4, GPT-3.5), Anthropic (Claude), Google (Gemini), Groq. Any OpenAI-compatible API also works.
-=======
-# Simple one-liner
-result = improve_sync("Climate change is bad.")
-print(result.final_text)
-```
-
-📚 **[Full Documentation →](https://sifaka.readthedocs.io/)**
->>>>>>> e4cf3c27
 
 **Q: Do I need API keys for all providers?**
 
@@ -507,30 +448,11 @@
 
 **Q: Can I use multiple critics at once?**
 
-<<<<<<< HEAD
 A: Yes! Combine critics for comprehensive review: `critics=[CriticType.SELF_REFINE, CriticType.REFLEXION]`
 
 **Q: How much does it cost?**
 
 A: Costs depend on your LLM provider, model choice, text length, iterations, and critic count. Typical improvements cost $0.001-0.01 per text with efficient models (GPT-3.5-turbo, Gemini Flash).
-=======
-### Getting Started
-- **[Installation](https://sifaka.readthedocs.io/en/latest/installation/)** - Installation options and setup
-- **[Quickstart Guide](https://sifaka.readthedocs.io/en/latest/getting-started/quickstart/)** - Get up and running in 5 minutes
-- **[Basic Usage](https://sifaka.readthedocs.io/en/latest/guide/basic-usage/)** - Common usage patterns
-- **[API Reference](https://sifaka.readthedocs.io/en/latest/reference/api/)** - Complete API documentation
-
-### User Guides
-- **[Critics Guide](https://sifaka.readthedocs.io/en/latest/guide/critics/)** - Available critics and usage
-- **[Validators Guide](https://sifaka.readthedocs.io/en/latest/guide/validators/)** - Input validation options
-- **[Configuration](https://sifaka.readthedocs.io/en/latest/guide/configuration/)** - Configuration options
-- **[Advanced Usage](https://sifaka.readthedocs.io/en/latest/guide/advanced-usage/)** - Advanced patterns
-
-### Architecture & Development
-- **[Architecture Overview](https://sifaka.readthedocs.io/en/latest/architecture/)** - System design
-- **[Contributing](CONTRIBUTING.md)** - How to contribute
-- **[Changelog](CHANGELOG.md)** - Version history
->>>>>>> e4cf3c27
 
 ### Critic Selection
 
@@ -542,7 +464,6 @@
 - **Safety-critical**: `CONSTITUTIONAL`
 - **Balanced perspectives**: `SELF_CONSISTENCY` or `N_CRITICS`
 
-<<<<<<< HEAD
 **Q: Can I create custom critics?**
 
 A: Yes! Implement the `CriticPlugin` interface (see `examples/` for reference implementations).
@@ -589,19 +510,6 @@
 A: Yes: `from sifaka import improve_sync`
 
 ---
-=======
-- **[Reflexion](https://arxiv.org/abs/2303.11366)** - Self-reflection for iterative improvement
-- **[Constitutional AI](https://arxiv.org/abs/2212.08073)** - Principle-based evaluation
-- **[Self-Refine](https://arxiv.org/abs/2303.17651)** - Iterative self-improvement
-- **[N-Critics](https://arxiv.org/abs/2310.18679)** - Ensemble of diverse perspectives
-- **[Self-RAG](https://arxiv.org/abs/2310.11511)** - Retrieval-augmented critique
-- **[Meta-Rewarding](https://arxiv.org/abs/2407.19594)** - Two-stage meta-evaluation
-- **[Self-Consistency](https://arxiv.org/abs/2203.11171)** - Multiple reasoning paths
-- **[Self-Taught Evaluator](https://arxiv.org/abs/2408.02666)** - Contrasting outputs with reasoning traces
-- **[Agent4Debate](https://arxiv.org/abs/2408.04472)** - Multi-agent competitive debate dynamics
-- **Style** - Transform text to match specific writing styles and voices
-- **Prompt** - Simple prompt-engineered critic for simple use cases
->>>>>>> e4cf3c27
 
 ## Development
 
@@ -635,20 +543,20 @@
 
 ## Roadmap
 
-### Phase 1: Core Functionality (v0.2.0) ✅
+### Phase 1: Core Functionality (v0.3.0) ✅
 - PydanticAI 1.14+ integration
 - Research-backed critics
 - Provider-agnostic design
 - Storage backends
 - Comprehensive documentation consolidation
 
-### Phase 2: Enhanced Critics (v0.3.0)
+### Phase 2: Enhanced Critics (v0.4.0)
 - More specialized critics
 - Custom critic templates
 - Critic performance optimization
 - Enhanced validation framework
 
-### Phase 3: Production Features (v0.4.0)
+### Phase 3: Production Features (v0.5.0)
 - Advanced caching strategies
 - Distributed processing
 - Cost optimization tools
