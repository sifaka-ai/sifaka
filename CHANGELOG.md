# Changelog

All notable changes to Sifaka are documented in this file.

The format is based on [Keep a Changelog](https://keepachangelog.com/en/1.0.0/),
and this project adheres to [Semantic Versioning](https://semver.org/spec/v2.0.0.html).

<<<<<<< HEAD
## [0.2.0] - 2025-11-16

### Changed
- **BREAKING: PydanticAI 1.14+**: Upgraded from PydanticAI 0.0.14 to 1.14.0+ (14 minor versions)
  - Updated to latest stable PydanticAI API
  - Modernized agent-based interactions
  - Improved type safety and structured outputs
- **Dependency Updates**: Brought all dependencies to current best practices
  - Pydantic: 2.11.3 → 2.12.0+
  - OpenAI: 1.82.0 → 2.0.0+
  - Logfire: 3.21.1 → 4.0.0+
  - NumPy: 1.24.0 → 2.0.0+
  - aiofiles: 24.1.0 → 25.0.0+

### Added
- **AGENTS.md**: AI agent quick reference guide for development (249 lines)
  - Quick orientation with tech stack and directory structure
  - Critical rules and patterns (research-backed critique, provider-agnostic design)
  - Development workflow (before/during/after guidelines)
  - Common tasks (add critic, add validator, run tests)
  - Code quality standards with examples
- **Symlinks**: CLAUDE.md and CURSOR.md now point to AGENTS.md for tool compatibility
- **Comprehensive README.md**: Expanded to 614 lines with all essential user content
  - 13 inline usage examples
  - Complete FAQ section
  - Configuration guide
  - Architecture overview
  - Research citations
- **Modern Best Practices**: Aligned with arbiter project standards
  - Minimalist documentation philosophy (3 core files vs 24+ previously)
  - All user docs consolidated into README.md
  - All developer docs consolidated into AGENTS.md

### Documentation
- **AGGRESSIVE CONSOLIDATION**: Reduced from 5,500+ lines (24+ files) to ~800 lines (3 files) = **85% reduction**
- **Removed Entire docs/ Directory**: All 24+ markdown files deleted
  - User guides → Consolidated into README.md
  - Plugin documentation → Deferred to v1.0
  - Development guides → Replaced by AGENTS.md
  - ADRs and reference docs → Removed for alpha stage
- **Removed Documentation Infrastructure**:
  - mkdocs.yml (MkDocs site config)
  - .readthedocs.yaml (ReadTheDocs deployment)
  - .pre-commit-config.yaml (git hooks)
  - .bandit (security scanning)
- **Removed Meta-Documentation**:
  - CONTRIBUTING.md → Content in AGENTS.md
  - CODE_OF_CONDUCT.md → Deferred to v1.0
  - DOCS_STRATEGY.md → No longer needed
- **Final Structure**: 3 documentation files only
  - README.md (614 lines) - All user documentation
  - AGENTS.md (249 lines) - All developer documentation
  - CHANGELOG.md (~140 lines) - Historical record

### Technical Details
- All PydanticAI usage updated to v1.14+ API patterns
- Type hints and validation updated for Pydantic 2.12+
- Storage backends updated for latest aiofiles
- Test suite verified against all dependency updates

### Migration Notes
- **PydanticAI API Changes**: If you've extended Sifaka critics, review PydanticAI 1.14 migration guide
- **Dependency Conflicts**: Clean reinstall recommended (`uv pip install -e .` or `pip install -e .`)
- **Type Checking**: Some mypy errors may appear due to stricter Pydantic 2.12+ typing
- **Documentation**: All docs now in README.md - no more docs/ directory
=======
## [0.2.0] - 2025-07-30

### Added
- **Self-Taught Evaluator Critic**: New critic based on Wang et al. 2024 paper
  - Generates contrasting text versions for transparent evaluation
  - Provides detailed reasoning traces explaining decisions
  - Learns from evaluation history to avoid repetitive feedback
  - Tracks explored dimensions across iterations
  - No training data required - uses synthetic contrasts
- **Agent4Debate Critic**: New critic based on Chen et al. 2024 paper
  - Simulates multi-agent competitive debate dynamics
  - Three perspectives: Conservative, Transformative, and Balanced
  - Reveals trade-offs through structured argumentation
  - Judge mechanism determines winning approach
  - Particularly useful for high-stakes content decisions
- **Enhanced Dimension Tracking**: Self-Taught Evaluator tracks which aspects have been evaluated to ensure diverse feedback across iterations
- **Example Scripts**: Added comprehensive examples for both new critics demonstrating their unique capabilities

### Changed
- **Documentation**: Updated all documentation to include new critics
  - Added to Research Foundation sections
  - Created detailed usage guides with examples
  - Updated API reference with new CriticType entries
- **Type System**: Extended CriticType enum to include SELF_TAUGHT_EVALUATOR and AGENT4DEBATE

### Fixed
- **Self-Taught Evaluator**: Fixed deque slicing issue in previous context retrieval
- **Formatting**: Applied consistent quote style in f-strings for ruff compliance

## [0.1.6] - 2025-07-20

### Added
- **Logfire Integration**: Deep observability integration with Logfire/OpenTelemetry
  - Automatic tracing of LLM calls with rich metadata (model, tokens, duration)
  - Detailed critic tracking with individual critic names and performance metrics
  - Nested spans for operation hierarchy visualization
  - Service name configuration for proper identification in Logfire dashboard
  - Global monitor singleton for consistent metrics across the application
  - Performance metrics including tokens/second, critic execution times

### Fixed
- **Logfire Critic Tracking**: Fixed parallel critic execution not being tracked in Logfire
  - Critics now properly report to Logfire with individual names and timings
  - Parallel execution wrapped with monitor.track_critic_call for visibility
- **Service Naming**: Fixed "unknown_service" in Logfire by setting OTEL_SERVICE_NAME early
- **Example Configurations**: Fixed n_critics_example.py invalid critic_model parameter
  - Moved critic_model from CriticConfig to LLMConfig where it belongs

### Changed
- **Monitoring Enhancement**: Enriched Logfire spans with comprehensive LLM metadata
  - Added model name, token counts, temperature settings to spans
  - Enhanced critic spans with critic type and confidence scores
  - Improved span naming for better clarity in traces

## [0.1.5] - 2025-07-20

### Fixed
- **Ollama Critics**: Fixed critics failing with Ollama by properly setting OPENAI_BASE_URL for pydantic-ai
- **Import Error**: Made logfire import optional to avoid ModuleNotFoundError when not installed

### Changed
- **Ollama Integration**: Improved to use pydantic-ai's native OpenAI provider support for Ollama

## [0.1.4] - 2025-07-20

### Fixed
- **Ollama Support**: Fixed critical issues preventing Ollama from working correctly
  - Fixed provider not being passed to critics during orchestration
  - Fixed provider not being passed to text generator
  - Fixed pydantic_ai integration for Ollama (now uses direct completion API)
  - Ollama now correctly generates improved text
- **Documentation**: Fixed broken internal links in MkDocs documentation
- **README**: Updated Ollama usage example to include required `critic_model` setting

### Changed
- **Error Handling**: TextGenerator now gracefully handles Ollama-specific requirements
- **Tests**: Fixed test expecting specific create_critics parameters

## [0.1.3] - 2025-07-20

### Added
- **Ollama Integration Tests**: Added comprehensive integration tests for Ollama provider
  - Ollama now included in multi-provider critics integration tests
  - All critics can be tested with local Ollama models
  - Enhanced test configuration supports Ollama with `llama3.2` model

### Improved
- **Error Handling**: Enhanced error messages when no LLM provider is configured
  - Replaced generic `ValueError` with structured `ModelProviderError`
  - Added specific error code `"no_provider"` with helpful setup instructions
  - Updated documentation to reflect new error format
  - Users now get clear guidance on which API keys to set up

### Fixed
- **Test Suite**: Fixed Ollama provider tests to properly handle LLMResponse structure
  - Corrected usage data access patterns in test assertions
  - All Ollama provider tests now pass consistently

## [0.1.2] - 2025-07-20

### Fixed
- **GuardrailsAI dependency**: Temporarily disabled due to griffe version conflict with pydantic-ai
- **PyPI display**: Removed logo from README as PyPI doesn't support relative image paths

### Added
- **Ollama Support**: Added support for local LLMs via Ollama
  - New provider: `Provider.OLLAMA`
  - Supports popular models: llama3.2, mistral, qwen2.5-coder, etc.
  - Configurable base URL via `OLLAMA_BASE_URL` environment variable
  - No API key required by default

### Changed
- **Dependencies**: Removed guardrails-ai from dependencies until they release a fix
- **GuardrailsValidator**: Temporarily replaced with placeholder that raises NotImplementedError

## [0.1.1] - 2025-07-20

### Fixed
- **Integration tests**: Fixed 7 failing integration tests related to Config API changes
- **CI/CD workflow**: Removed redundant tests.yml workflow
- **Documentation deployment**: Fixed GitHub Pages permissions for docs deployment
- **Release workflow**: Fixed dependency installation to use uv with all extras
- **PyPI publishing**: Configured PYPI_TOKEN secret for automated publishing
- **Warnings**: Suppressed pkg_resources deprecation warning from guardrails

### Changed
- **Version management**: Added __version__ attribute to __init__.py
- **Documentation**: Updated installation docs to reflect PyPI availability
- **Repository links**: Fixed all documentation URLs to point to sifaka-ai/sifaka

### Added
- **Documentation badge**: Added GitHub Pages documentation badge to README
>>>>>>> e4cf3c27

## [0.1.0] - 2025-07-19

### Changed
- **Migration to PydanticAI**: Replaced OpenAI client with PydanticAI for structured outputs
- **Improved test suite**: Fixed all critic and middleware tests to work with new architecture
- **Better error handling**: More robust error messages and exception handling
- **Enhanced type safety**: Leveraging Pydantic models for all LLM interactions

### Fixed
- **Python version compatibility**: Fixed TypedDict imports for Python < 3.12
- **Test fixtures**: Updated all test mocking to work with PydanticAI agents
- **CI/CD pipeline**: Fixed GitHub Actions failures for all Python versions
- **Bandit security issues**: Resolved MD5 hash and XML parsing security warnings
- **Pre-commit hooks**: Fixed all linting and type checking issues

### Technical Details
- Migrated from direct OpenAI client usage to PydanticAI's agent-based approach
- Updated all critic implementations to use structured response models
- Fixed confidence calculation floating point precision issues
- Improved middleware chain to properly pass text modifications through

## [0.0.7] - 2025-06-28

### Added
- **Standardized API**: Single `improve()` function for all text improvement needs
- **Hybrid model optimization**: Default gpt-3.5-turbo for critics, gpt-4o-mini for generation
- **Complete observability**: Full audit trails with processing times and token usage
- **Memory-bounded operations**: Automatic cleanup and bounded collections
- **Tool integration**: Support for web search and external tools via registry system
- **Meta-Rewarding critic**: Two-stage evaluation system for higher quality feedback
- **Self-RAG critic**: Retrieval-augmented critique with fact-checking capabilities
- **Comprehensive documentation**: Complete rewrite of all documentation for accuracy

### Changed
- **Simplified codebase**: Dramatically reduced complexity while maintaining functionality
- **Unified configuration**: Single `Config` class for all settings
- **Streamlined imports**: Clean, consistent import structure
- **Performance optimized**: 50-60% faster processing with hybrid model approach
- **Standardized result objects**: Consistent `SifakaResult` with all metadata
- **Improved error handling**: Robust retry logic and graceful degradation

### Fixed
- **Documentation accuracy**: Removed all references to non-existent functions and attributes
- **Type safety**: Complete type annotations throughout codebase
- **Import consistency**: Fixed all import paths and module references
- **API consistency**: Standardized parameter names and function signatures
- **Memory leaks**: Implemented proper cleanup and bounded collections
- **Duplicate feedback**: Fixed critic deduplication in improvement prompts

### Removed
- **Legacy APIs**: Removed inconsistent and deprecated function variants
- **Redundant code**: Eliminated duplicate implementations and unused modules
- **Inconsistent patterns**: Unified all usage patterns under single API
- **Draft documentation**: Removed working/draft README files

---

*Initial release focused on establishing a clean, consistent, and well-documented foundation for AI text improvement.*<|MERGE_RESOLUTION|>--- conflicted
+++ resolved
@@ -5,8 +5,7 @@
 The format is based on [Keep a Changelog](https://keepachangelog.com/en/1.0.0/),
 and this project adheres to [Semantic Versioning](https://semver.org/spec/v2.0.0.html).
 
-<<<<<<< HEAD
-## [0.2.0] - 2025-11-16
+## [0.3.0] - 2025-11-16
 
 ### Changed
 - **BREAKING: PydanticAI 1.14+**: Upgraded from PydanticAI 0.0.14 to 1.14.0+ (14 minor versions)
@@ -71,140 +70,6 @@
 - **Dependency Conflicts**: Clean reinstall recommended (`uv pip install -e .` or `pip install -e .`)
 - **Type Checking**: Some mypy errors may appear due to stricter Pydantic 2.12+ typing
 - **Documentation**: All docs now in README.md - no more docs/ directory
-=======
-## [0.2.0] - 2025-07-30
-
-### Added
-- **Self-Taught Evaluator Critic**: New critic based on Wang et al. 2024 paper
-  - Generates contrasting text versions for transparent evaluation
-  - Provides detailed reasoning traces explaining decisions
-  - Learns from evaluation history to avoid repetitive feedback
-  - Tracks explored dimensions across iterations
-  - No training data required - uses synthetic contrasts
-- **Agent4Debate Critic**: New critic based on Chen et al. 2024 paper
-  - Simulates multi-agent competitive debate dynamics
-  - Three perspectives: Conservative, Transformative, and Balanced
-  - Reveals trade-offs through structured argumentation
-  - Judge mechanism determines winning approach
-  - Particularly useful for high-stakes content decisions
-- **Enhanced Dimension Tracking**: Self-Taught Evaluator tracks which aspects have been evaluated to ensure diverse feedback across iterations
-- **Example Scripts**: Added comprehensive examples for both new critics demonstrating their unique capabilities
-
-### Changed
-- **Documentation**: Updated all documentation to include new critics
-  - Added to Research Foundation sections
-  - Created detailed usage guides with examples
-  - Updated API reference with new CriticType entries
-- **Type System**: Extended CriticType enum to include SELF_TAUGHT_EVALUATOR and AGENT4DEBATE
-
-### Fixed
-- **Self-Taught Evaluator**: Fixed deque slicing issue in previous context retrieval
-- **Formatting**: Applied consistent quote style in f-strings for ruff compliance
-
-## [0.1.6] - 2025-07-20
-
-### Added
-- **Logfire Integration**: Deep observability integration with Logfire/OpenTelemetry
-  - Automatic tracing of LLM calls with rich metadata (model, tokens, duration)
-  - Detailed critic tracking with individual critic names and performance metrics
-  - Nested spans for operation hierarchy visualization
-  - Service name configuration for proper identification in Logfire dashboard
-  - Global monitor singleton for consistent metrics across the application
-  - Performance metrics including tokens/second, critic execution times
-
-### Fixed
-- **Logfire Critic Tracking**: Fixed parallel critic execution not being tracked in Logfire
-  - Critics now properly report to Logfire with individual names and timings
-  - Parallel execution wrapped with monitor.track_critic_call for visibility
-- **Service Naming**: Fixed "unknown_service" in Logfire by setting OTEL_SERVICE_NAME early
-- **Example Configurations**: Fixed n_critics_example.py invalid critic_model parameter
-  - Moved critic_model from CriticConfig to LLMConfig where it belongs
-
-### Changed
-- **Monitoring Enhancement**: Enriched Logfire spans with comprehensive LLM metadata
-  - Added model name, token counts, temperature settings to spans
-  - Enhanced critic spans with critic type and confidence scores
-  - Improved span naming for better clarity in traces
-
-## [0.1.5] - 2025-07-20
-
-### Fixed
-- **Ollama Critics**: Fixed critics failing with Ollama by properly setting OPENAI_BASE_URL for pydantic-ai
-- **Import Error**: Made logfire import optional to avoid ModuleNotFoundError when not installed
-
-### Changed
-- **Ollama Integration**: Improved to use pydantic-ai's native OpenAI provider support for Ollama
-
-## [0.1.4] - 2025-07-20
-
-### Fixed
-- **Ollama Support**: Fixed critical issues preventing Ollama from working correctly
-  - Fixed provider not being passed to critics during orchestration
-  - Fixed provider not being passed to text generator
-  - Fixed pydantic_ai integration for Ollama (now uses direct completion API)
-  - Ollama now correctly generates improved text
-- **Documentation**: Fixed broken internal links in MkDocs documentation
-- **README**: Updated Ollama usage example to include required `critic_model` setting
-
-### Changed
-- **Error Handling**: TextGenerator now gracefully handles Ollama-specific requirements
-- **Tests**: Fixed test expecting specific create_critics parameters
-
-## [0.1.3] - 2025-07-20
-
-### Added
-- **Ollama Integration Tests**: Added comprehensive integration tests for Ollama provider
-  - Ollama now included in multi-provider critics integration tests
-  - All critics can be tested with local Ollama models
-  - Enhanced test configuration supports Ollama with `llama3.2` model
-
-### Improved
-- **Error Handling**: Enhanced error messages when no LLM provider is configured
-  - Replaced generic `ValueError` with structured `ModelProviderError`
-  - Added specific error code `"no_provider"` with helpful setup instructions
-  - Updated documentation to reflect new error format
-  - Users now get clear guidance on which API keys to set up
-
-### Fixed
-- **Test Suite**: Fixed Ollama provider tests to properly handle LLMResponse structure
-  - Corrected usage data access patterns in test assertions
-  - All Ollama provider tests now pass consistently
-
-## [0.1.2] - 2025-07-20
-
-### Fixed
-- **GuardrailsAI dependency**: Temporarily disabled due to griffe version conflict with pydantic-ai
-- **PyPI display**: Removed logo from README as PyPI doesn't support relative image paths
-
-### Added
-- **Ollama Support**: Added support for local LLMs via Ollama
-  - New provider: `Provider.OLLAMA`
-  - Supports popular models: llama3.2, mistral, qwen2.5-coder, etc.
-  - Configurable base URL via `OLLAMA_BASE_URL` environment variable
-  - No API key required by default
-
-### Changed
-- **Dependencies**: Removed guardrails-ai from dependencies until they release a fix
-- **GuardrailsValidator**: Temporarily replaced with placeholder that raises NotImplementedError
-
-## [0.1.1] - 2025-07-20
-
-### Fixed
-- **Integration tests**: Fixed 7 failing integration tests related to Config API changes
-- **CI/CD workflow**: Removed redundant tests.yml workflow
-- **Documentation deployment**: Fixed GitHub Pages permissions for docs deployment
-- **Release workflow**: Fixed dependency installation to use uv with all extras
-- **PyPI publishing**: Configured PYPI_TOKEN secret for automated publishing
-- **Warnings**: Suppressed pkg_resources deprecation warning from guardrails
-
-### Changed
-- **Version management**: Added __version__ attribute to __init__.py
-- **Documentation**: Updated installation docs to reflect PyPI availability
-- **Repository links**: Fixed all documentation URLs to point to sifaka-ai/sifaka
-
-### Added
-- **Documentation badge**: Added GitHub Pages documentation badge to README
->>>>>>> e4cf3c27
 
 ## [0.1.0] - 2025-07-19
 
